--- conflicted
+++ resolved
@@ -60,13 +60,8 @@
     # name of the flow environment the experiment is running on
     env_name='MultiWaveAttenuationPOEnv',
 
-<<<<<<< HEAD
     # name of the network class the experiment is running on
-    network='MultiLoopNetwork',
-=======
-    # name of the scenario class the experiment is running on
-    scenario='MultiRingScenario',
->>>>>>> 26ed2cf4
+    network='MultiRingNetwork',
 
     # simulator that is used by the experiment
     simulator='traci',
