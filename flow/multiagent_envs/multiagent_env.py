import numpy as np
import random
import traceback
from gym.spaces import Box

from traci.exceptions import FatalTraCIError
from traci.exceptions import TraCIException

from ray.rllib.env import MultiAgentEnv

from flow.envs.base_env import Env
<<<<<<< HEAD
from flow.utils.flow_warnings import FatalFlowError
=======
from flow.utils.exceptions import FatalFlowError
>>>>>>> 4032478b


class MultiEnv(MultiAgentEnv, Env):
    """Multi-agent version of base env. See parent class for info"""

    def step(self, rl_actions):
        """Advance the environment by one step.

        Assigns actions to autonomous and human-driven agents (i.e. vehicles,
        traffic lights, etc...). Actions that are not assigned are left to the
        control of the simulator. The actions are then used to advance the
        simulator by the number of time steps requested per environment step.

        Results from the simulations are processed through various classes,
        such as the Vehicle and TrafficLight kernels, to produce standardized
        methods for identifying specific network state features. Finally,
        results from the simulator are used to generate appropriate
        observations.

        Parameters
        ----------
        rl_actions: numpy ndarray
            an list of actions provided by the rl algorithm

        Returns
        -------
        observation: dict of numpy ndarrays
            agent's observation of the current environment
        reward: dict of floats
            amount of reward associated with the previous state/action pair
        done: dict of bools
            indicates whether the episode has ended
        info: dict
            contains other diagnostic information from the previous action
        """
        for _ in range(self.env_params.sims_per_step):
            self.time_counter += 1
            self.step_counter += 1

            # perform acceleration actions for controlled human-driven vehicles
            if len(self.k.vehicle.get_controlled_ids()) > 0:
                accel = []
                for veh_id in self.k.vehicle.get_controlled_ids():
                    accel_contr = self.k.vehicle.get_acc_controller(veh_id)
                    action = accel_contr.get_action(self)
                    accel.append(action)
                self.k.vehicle.apply_acceleration(
                    self.k.vehicle.get_controlled_ids(), accel)

            # perform lane change actions for controlled human-driven vehicles
            if len(self.k.vehicle.get_controlled_lc_ids()) > 0:
                direction = []
                for veh_id in self.k.vehicle.get_controlled_lc_ids():
                    target_lane = self.k.vehicle.get_lane_changing_controller(
                        veh_id).get_action(self)
                    direction.append(target_lane)
                self.k.vehicle.apply_lane_change(
                    self.k.vehicle.get_controlled_lc_ids(),
                    direction=direction)

            # perform (optionally) routing actions for all vehicle in the
            # network, including rl and sumo-controlled vehicles
            routing_ids = []
            routing_actions = []
            for veh_id in self.k.vehicle.get_ids():
                if self.k.vehicle.get_routing_controller(veh_id) is not None:
                    routing_ids.append(veh_id)
                    route_contr = self.k.vehicle.get_routing_controller(veh_id)
                    routing_actions.append(route_contr.choose_route(self))
            self.k.vehicle.choose_routes(routing_ids, routing_actions)

            self.apply_rl_actions(rl_actions)

            self.additional_command()

            # advance the simulation in the simulator by one step
            self.k.simulation.simulation_step()

            # store new observations in the vehicles and traffic lights class
            self.k.update(reset=False)

            # update the colors of vehicles
            if self.sim_params.render:
                self.k.vehicle.update_vehicle_colors()

            # crash encodes whether the simulator experienced a collision
            crash = self.k.simulation.check_collision()

            # stop collecting new simulation steps if there is a collision
            if crash:
                break

        states = self.get_state()
        self.state = {}
        next_observation = {}
        done = {}
        infos = {}
        temp_state = states
        for key, state in temp_state.items():
            # collect information of the state of the network based on the
            # environment class used
            self.state[key] = np.asarray(state).T

            # collect observation new state associated with action
            next_observation[key] = np.copy(self.state[key])

            # test if a crash has occurred
            done[key] = crash
            # test if the agent has exited the system
            if key in self.k.vehicle.get_arrived_ids():
                done[key] = True
            # check if an agent is done
            if crash:
                done['__all__'] = True
            else:
                done['__all__'] = False
            infos[key] = {}

        clipped_actions = self.clip_actions(rl_actions)
        reward = self.compute_reward(clipped_actions, fail=crash)

        return next_observation, reward, done, infos

    def reset(self):
        """Reset the environment.

        This method is performed in between rollouts. It resets the state of
        the environment, and re-initializes the vehicles in their starting
        positions.

        If "shuffle" is set to True in InitialConfig, the initial positions of
        vehicles is recalculated and the vehicles are shuffled.

        Returns
        -------
        observation: dict of numpy ndarrays
            the initial observation of the space. The initial reward is assumed
            to be zero.
        """
        # reset the time counter
        self.time_counter = 0

        # warn about not using restart_instance when using inflows
        if len(self.scenario.net_params.inflows.get()) > 0 and \
                not self.sim_params.restart_instance:
            print(
                "**********************************************************\n"
                "**********************************************************\n"
                "**********************************************************\n"
                "WARNING: Inflows will cause computational performance to\n"
                "significantly decrease after large number of rollouts. In \n"
                "order to avoid this, set SumoParams(restart_instance=True).\n"
                "**********************************************************\n"
                "**********************************************************\n"
                "**********************************************************"
            )

        if self.sim_params.restart_instance or self.step_counter > 2e6:
            self.step_counter = 0
            # issue a random seed to induce randomness into the next rollout
            self.sim_params.seed = random.randint(0, 1e5)
            # restart the sumo instance
            self.restart_simulation(self.sim_params)

        # perform shuffling (if requested)
        if self.scenario.initial_config.shuffle:
            self.setup_initial_state()

        # clear all vehicles from the network and the vehicles class
        for veh_id in self.k.kernel_api.vehicle.getIDList():  # FIXME: hack
            try:
                self.k.vehicle.remove(veh_id)
            except (FatalTraCIError, TraCIException):
                print("Error during start: {}".format(traceback.format_exc()))

        # clear all vehicles from the network and the vehicles class
        # FIXME (ev, ak) this is weird and shouldn't be necessary
        for veh_id in list(self.k.vehicle.get_ids()):
            # do not try to remove the vehicles from the network in the first
            # step after initializing the network, as there will be no vehicles
            if self.step_counter == 0:
                continue
            try:
                self.k.vehicle.remove(veh_id)
            except (FatalTraCIError, TraCIException):
                print("Error during start: {}".format(traceback.format_exc()))

        # reintroduce the initial vehicles to the network
        for veh_id in self.initial_ids:
            type_id, route_id, lane_index, pos, speed = \
                self.initial_state[veh_id]

            try:
                self.k.vehicle.add(
                    veh_id=veh_id,
                    type_id=type_id,
                    route_id=route_id,
                    lane=lane_index,
                    pos=pos,
                    speed=speed)
            except (FatalTraCIError, TraCIException):
                # if a vehicle was not removed in the first attempt, remove it
                # now and then reintroduce it
                self.k.vehicle.remove(veh_id)
                self.k.vehicle.add(
                    veh_id=veh_id,
                    type_id=type_id,
                    route_id=route_id,
                    lane=lane_index,
                    pos=pos,
                    speed=speed)

        # advance the simulation in the simulator by one step
        self.k.simulation.simulation_step()

        # update the information in each kernel to match the current state
        self.k.update(reset=True)

        # update the colors of vehicles
        if self.sim_params.render:
            self.k.vehicle.update_vehicle_colors()

        # check to make sure all vehicles have been spawned
        if len(self.initial_ids) > self.k.vehicle.num_vehicles:
            missing_vehicles = list(
                set(self.initial_ids) - set(self.k.vehicle.get_ids()))
            msg = '\nNot enough vehicles have spawned! Bad start?\n' \
                  'Missing vehicles / initial state:\n'
            for veh_id in missing_vehicles:
                msg += '- {}: {}\n'.format(veh_id, self.initial_state[veh_id])
            raise FatalFlowError(msg=msg)

        states = self.get_state()
        self.state = {}
        observation = {}
        for key, state in states.items():
            # collect information of the state of the network based on the
            # environment class used
            self.state[key] = np.asarray(state).T

            # collect observation new state associated with action
            observation[key] = np.copy(self.state[key]).tolist()

        # perform (optional) warm-up steps before training
        for _ in range(self.env_params.warmup_steps):
            observation, _, _, _ = self.step(rl_actions=None)

        return observation

    def clip_actions(self, rl_actions=None):
        """Clip the actions passed from the RL agent

        If no actions are provided at any given step, the rl agents default to
        performing actions specified by sumo.

        Parameters
        ----------
        rl_actions: list or numpy ndarray
            list of actions provided by the RL algorithm

        Returns
        -------
        rl_clipped: np.ndarray (float)
            The rl_actions clipped according to the box
        """
        # ignore if no actions are issued
        if rl_actions is None:
            return None

        # clip according to the action space requirements
        if isinstance(self.action_space, Box):
            for key, action in rl_actions.items():
                rl_actions[key] = np.clip(
                    action,
                    a_min=self.action_space.low,
                    a_max=self.action_space.high)
        return rl_actions

    def apply_rl_actions(self, rl_actions=None):
        """Specify the actions to be performed by the rl agent(s).

        If no actions are provided at any given step, the rl agents default to
        performing actions specified by sumo.

        Parameters
        ----------
        rl_actions: dict of list or numpy ndarray
            dict of list of actions provided by the RL algorithm
        """
        # ignore if no actions are issued
        if rl_actions is None:
            return

        # clip according to the action space requirements
        clipped_actions = self.clip_actions(rl_actions)
        self._apply_rl_actions(clipped_actions)<|MERGE_RESOLUTION|>--- conflicted
+++ resolved
@@ -9,11 +9,7 @@
 from ray.rllib.env import MultiAgentEnv
 
 from flow.envs.base_env import Env
-<<<<<<< HEAD
-from flow.utils.flow_warnings import FatalFlowError
-=======
 from flow.utils.exceptions import FatalFlowError
->>>>>>> 4032478b
 
 
 class MultiEnv(MultiAgentEnv, Env):
