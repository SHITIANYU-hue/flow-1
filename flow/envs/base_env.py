--- conflicted
+++ resolved
@@ -484,12 +484,8 @@
                 random.shuffle(veh_ids)
 
             initial_positions, initial_lanes, initial_speeds = \
-<<<<<<< HEAD
                 self.k.scenario.generate_starting_positions(
                     initial_config=self.initial_config,
-=======
-                self.scenario.generate_starting_positions(
->>>>>>> cd1d8c36
                     num_vehicles=len(self.initial_ids), x0=x0)
 
             initial_state = dict()
