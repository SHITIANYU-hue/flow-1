--- conflicted
+++ resolved
@@ -429,10 +429,9 @@
         clipped_actions = self.clip_actions(rl_actions)
         self._apply_rl_actions(clipped_actions)
 
-<<<<<<< HEAD
     def additional_command_post_step(self):
         pass
-=======
+    
     def gen_lane_arrivals(self):
         """
         If a schedule of lane arrivals is attached to the environment,
@@ -457,4 +456,3 @@
 
         # If got here, call this function again on the next sim step
         return True
->>>>>>> 349d4347
