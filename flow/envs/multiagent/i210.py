"""Environment for training vehicles to reduce congestion in I210 subnetwork."""

from gym.spaces import Box
import numpy as np

from flow.core.rewards import average_velocity
from flow.envs.multiagent.base import MultiEnv

MAX_LANES = 5


class I210MultiEnv(MultiEnv):
    """Partially observable multi-agent environment for the I-210 subnetworks.

    The policy is shared among the agents, so there can be a non-constant
    number of RL vehicles throughout the simulation.

    Required from env_params:

    * max_accel: maximum acceleration for autonomous vehicles, in m/s^2
    * max_decel: maximum deceleration for autonomous vehicles, in m/s^2

    The following states, actions and rewards are considered for one autonomous
    vehicle only, as they will be computed in the same way for each of them.

    States
        The observation consists of the speeds and bumper-to-bumper headways of
        the vehicles immediately preceding and following autonomous vehicles in all of the
        preceding lanes as well, a binary value indicating which of these vehicles is autonomous,
        and the speed of the autonomous vehicle. Missing vehicles
        are padded with zeros.

    Actions
        The action consists of an acceleration, bound according to the
        environment parameters, as well as three values that will be converted
        into probabilities via softmax to decide of a lane change (left, none
        or right). NOTE: lane changing is currently not enabled. It's a TODO.

    Rewards
        The reward function encourages proximity of the system-level velocity
        to a desired velocity specified in the environment parameters, while
        slightly penalizing small time headways among autonomous vehicles.

    Termination
        A rollout is terminated if the time horizon is reached or if two
        vehicles collide into one another.
    """

    def __init__(self, env_params, sim_params, network, simulator='traci'):
        super().__init__(env_params, sim_params, network, simulator)

    @property
    def observation_space(self):
        """See class definition."""
        # speed, dist to ego vehicle, binary value which is 1 if the vehicle is an AV
        leading_obs = 3 * MAX_LANES
        follow_obs = 3 * MAX_LANES
        # speed and lane
        self_obs = 2
        num_obs = leading_obs + follow_obs + self_obs
        return Box(-float('inf'), float('inf'), shape=(num_obs,), dtype=np.float32)

    @property
    def action_space(self):
        """See class definition."""
        return Box(
            low=-np.abs(self.env_params.additional_params['max_decel']),
            high=self.env_params.additional_params['max_accel'],
            shape=(1,),  # (4,),
            dtype=np.float32)

    def _apply_rl_actions(self, rl_actions):
        """See class definition."""
        # in the warmup steps, rl_actions is None
        if rl_actions:
            for rl_id, actions in rl_actions.items():
                accel = actions[0]

                # lane_change_softmax = np.exp(actions[1:4])
                # lane_change_softmax /= np.sum(lane_change_softmax)
                # lane_change_action = np.random.choice([-1, 0, 1],
                #                                       p=lane_change_softmax)

                self.k.vehicle.apply_acceleration(rl_id, accel)
                # self.k.vehicle.apply_lane_change(rl_id, lane_change_action)

    def get_state(self):
        """See class definition."""
        veh_info = {rl_id: np.concatenate((self.state_util(rl_id),
                                           self.veh_statistics(rl_id)))
                    for rl_id in self.k.vehicle.get_rl_ids()}
        return veh_info

    def compute_reward(self, rl_actions, **kwargs):
        # TODO(@evinitsky) we need something way better than this. Something that adds
        # in notions of local reward
        """See class definition."""
        # in the warmup steps
        if rl_actions is None:
            return {}

        rewards = {}
        for rl_id in self.k.vehicle.get_rl_ids():
            if self.env_params.evaluate:
                # reward is speed of vehicle if we are in evaluation mode
                reward = self.k.vehicle.get_speed(rl_id)
            elif kwargs['fail']:
                # reward is 0 if a collision occurred
                reward = 0
            else:
                # reward high system-level velocities
                cost1 = average_velocity(self, fail=kwargs['fail'])

                # penalize small time headways
                cost2 = 0
                t_min = 1  # smallest acceptable time headway

                lead_id = self.k.vehicle.get_leader(rl_id)
                if lead_id not in ["", None] \
                        and self.k.vehicle.get_speed(rl_id) > 0:
                    t_headway = max(
                        self.k.vehicle.get_headway(rl_id) /
                        self.k.vehicle.get_speed(rl_id), 0)
                    cost2 += min((t_headway - t_min) / t_min, 0)

                # weights for cost1, cost2, and cost3, respectively
                eta1, eta2 = 1.00, 0.10

                reward = max(eta1 * cost1 + eta2 * cost2, 0)

            rewards[rl_id] = reward
        return rewards

    def additional_command(self):
        """See parent class.

        Define which vehicles are observed for visualization purposes.
        """
        # specify observed vehicles
        for rl_id in self.k.vehicle.get_rl_ids():
            # leader
            lead_id = self.k.vehicle.get_leader(rl_id)
            if lead_id:
                self.k.vehicle.set_observed(lead_id)
            # follower
            follow_id = self.k.vehicle.get_follower(rl_id)
            if follow_id:
                self.k.vehicle.set_observed(follow_id)

    def state_util(self, rl_id):
<<<<<<< HEAD
        ''' Returns an array of headway, tailway, leader speed, follower speed
            a 1 if leader is rl 0 otherwise, a 1 if follower is rl 0
            otherwise
            If there are fewer than MAX_LANES the extra
            entries are filled with -1 to disambiguate from zeros
        '''
=======
        """Return an array of headway, tailway, leader speed, follower speed.

        Also return a 1 if leader is rl 0 otherwise, a 1 if follower is rl 0 otherwise.
        If there are fewer than self.scaling*MAX_LANES the extra
        entries are filled with -1 to disambiguate from zeros.
        """
>>>>>>> 69cfa1ae
        veh = self.k.vehicle
        lane_headways = veh.get_lane_headways(rl_id).copy()
        lane_tailways = veh.get_lane_tailways(rl_id).copy()
        lane_leader_speed = veh.get_lane_leaders_speed(rl_id).copy()
        lane_follower_speed = veh.get_lane_followers_speed(rl_id).copy()
        leader_ids = veh.get_lane_leaders(rl_id).copy()
        follower_ids = veh.get_lane_followers(rl_id).copy()
        rl_ids = self.k.vehicle.get_rl_ids()
        is_leader_rl = [1 if l_id in rl_ids else 0 for l_id in leader_ids]
        is_follow_rl = [1 if f_id in rl_ids else 0 for f_id in follower_ids]
        diff = MAX_LANES - len(is_leader_rl)
        if diff > 0:
            # the minus 1 disambiguates missing cars from missing lanes
            lane_headways += diff * [-1]
            lane_tailways += diff * [-1]
            lane_leader_speed += diff * [-1]
            lane_follower_speed += diff * [-1]
            is_leader_rl += diff * [-1]
            is_follow_rl += diff * [-1]
        lane_headways = np.asarray(lane_headways) / 1000
        lane_tailways = np.asarray(lane_tailways) / 1000
        lane_leader_speed = np.asarray(lane_leader_speed) / 100
        lane_follower_speed = np.asarray(lane_follower_speed) / 100
        return np.concatenate((lane_headways, lane_tailways, lane_leader_speed,
                               lane_follower_speed, is_leader_rl,
                               is_follow_rl))

    def veh_statistics(self, rl_id):
        """Return speed, edge information, and x, y about the vehicle itself."""
        speed = self.k.vehicle.get_speed(rl_id) / 100.0
        lane = (self.k.vehicle.get_lane(rl_id) + 1) / 10.0
        return np.array([speed, lane])<|MERGE_RESOLUTION|>--- conflicted
+++ resolved
@@ -148,21 +148,12 @@
                 self.k.vehicle.set_observed(follow_id)
 
     def state_util(self, rl_id):
-<<<<<<< HEAD
-        ''' Returns an array of headway, tailway, leader speed, follower speed
-            a 1 if leader is rl 0 otherwise, a 1 if follower is rl 0
-            otherwise
-            If there are fewer than MAX_LANES the extra
-            entries are filled with -1 to disambiguate from zeros
-        '''
-=======
         """Return an array of headway, tailway, leader speed, follower speed.
 
         Also return a 1 if leader is rl 0 otherwise, a 1 if follower is rl 0 otherwise.
-        If there are fewer than self.scaling*MAX_LANES the extra
+        If there are fewer than MAX_LANES the extra
         entries are filled with -1 to disambiguate from zeros.
         """
->>>>>>> 69cfa1ae
         veh = self.k.vehicle
         lane_headways = veh.get_lane_headways(rl_id).copy()
         lane_tailways = veh.get_lane_tailways(rl_id).copy()
