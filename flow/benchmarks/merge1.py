--- conflicted
+++ resolved
@@ -15,13 +15,8 @@
 from flow.core.params import SumoParams, EnvParams, InitialConfig, NetParams, \
     InFlows, SumoCarFollowingParams
 from flow.scenarios.merge import ADDITIONAL_NET_PARAMS
-<<<<<<< HEAD
 from flow.core.params import Vehicles
-from flow.controllers import SumoCarFollowingController, RLController
-=======
-from flow.core.vehicles import Vehicles
 from flow.controllers import SimCarFollowingController, RLController
->>>>>>> 80edce3f
 
 # time horizon of a single rollout
 HORIZON = 750
