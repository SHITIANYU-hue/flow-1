--- conflicted
+++ resolved
@@ -3,16 +3,12 @@
 Baseline is no AVs.
 """
 
-<<<<<<< HEAD
-from flow.core.params import SumoParams, EnvParams, InitialConfig, NetParams, \
-    InFlows, SumoLaneChangeParams, SumoCarFollowingParams
-from flow.core.traffic_lights import TrafficLights
-=======
 import numpy as np
 from flow.core.experiment import SumoExperiment
 from flow.core.params import InitialConfig
 from flow.core.params import InFlows
->>>>>>> 257420b6
+from flow.core.params import SumoLaneChangeParams
+from flow.core.params import SumoCarFollowingParams
 from flow.core.vehicles import Vehicles
 from flow.core.traffic_lights import TrafficLights
 from flow.controllers import ContinuousRouter
@@ -45,15 +41,10 @@
 
     # we want no autonomous vehicles in the simulation
     vehicles = Vehicles()
-<<<<<<< HEAD
-    vehicles.add(veh_id="human",
+    vehicles.add(veh_id='human',
                  sumo_car_following_params=SumoCarFollowingParams(
                      speed_mode=9,
                  ),
-=======
-    vehicles.add(veh_id='human',
-                 speed_mode=9,
->>>>>>> 257420b6
                  routing_controller=(ContinuousRouter, {}),
                  sumo_lc_params=SumoLaneChangeParams(
                      lane_change_mode=0,
