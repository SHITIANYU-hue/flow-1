"""Script containing the TraCI simulation kernel class."""

from flow.core.kernel.simulation import KernelSimulation
from flow.core.util import ensure_dir
import flow.config as config
import traci.constants as tc
import traci
import traceback
import os
import time
import logging
import subprocess
import signal


# Number of retries on restarting SUMO before giving up
RETRIES_ON_ERROR = 10


class TraCISimulation(KernelSimulation):
    """Sumo simulation kernel.

    Extends flow.core.kernel.simulation.KernelSimulation
    """

    def __init__(self, master_kernel):
        """Instantiate the sumo simulator kernel.

        Parameters
        ----------
        master_kernel : flow.core.kernel.Kernel
            the higher level kernel (used to call methods from other
            sub-kernels)
        """
        KernelSimulation.__init__(self, master_kernel)
        # contains the subprocess.Popen instance used to start traci
        self.sumo_proc = None

    def pass_api(self, kernel_api):
        """See parent class.

        Also initializes subscriptions.
        """
        KernelSimulation.pass_api(self, kernel_api)

        # subscribe some simulation parameters needed to check for entering,
        # exiting, and colliding vehicles
        self.kernel_api.simulation.subscribe([
            tc.VAR_DEPARTED_VEHICLES_IDS, tc.VAR_ARRIVED_VEHICLES_IDS,
            tc.VAR_TELEPORT_STARTING_VEHICLES_IDS, tc.VAR_TIME_STEP,
            tc.VAR_DELTA_T
        ])

    def simulation_step(self):
        """See parent class."""
        self.kernel_api.simulationStep()

    def update(self, reset):
        """See parent class."""
        pass

    def close(self):
        """See parent class."""
        self.kernel_api.close()

    def check_collision(self):
        """See parent class."""
        return self.kernel_api.simulation.getStartingTeleportNumber() != 0

    def start_simulation(self, network, sim_params):
        """Start a sumo simulation instance.

        This method uses the configuration files created by the network class
        to initialize a sumo instance. Also initializes a traci connection to
        interface with sumo from Python.
        """
        error = None
        for _ in range(RETRIES_ON_ERROR):
            try:
                # port number the sumo instance will be run on
                port = sim_params.port

                sumo_binary = "sumo-gui" if sim_params.render is True \
                    else "sumo"

                # command used to start sumo
                sumo_call = [
                    sumo_binary, "-c", network.cfg,
                    "--remote-port", str(sim_params.port),
                    "--num-clients", str(sim_params.num_clients),
                    "--step-length", str(sim_params.sim_step)

                ]

<<<<<<< HEAD
                if sim_params.ballistic:
=======
                # use a ballistic integration step (if request)
                if sim_params.use_ballistic:
>>>>>>> d1688c6d
                    sumo_call.append("--step-method.ballistic")

                # add step logs (if requested)
                if sim_params.no_step_log:
                    sumo_call.append("--no-step-log")

                # add the lateral resolution of the sublanes (if requested)
                if sim_params.lateral_resolution is not None:
                    sumo_call.append("--lateral-resolution")
                    sumo_call.append(str(sim_params.lateral_resolution))

                # add the emission path to the sumo command (if requested)
                if sim_params.emission_path is not None:
                    ensure_dir(sim_params.emission_path)
                    emission_out = os.path.join(
                        sim_params.emission_path,
                        "{0}-emission.xml".format(network.name))
                    sumo_call.append("--emission-output")
                    sumo_call.append(emission_out)
                else:
                    emission_out = None

                if sim_params.overtake_right:
                    sumo_call.append("--lanechange.overtake-right")
                    sumo_call.append("true")

                # specify a simulation seed (if requested)
                if sim_params.seed is not None:
                    sumo_call.append("--seed")
                    sumo_call.append(str(sim_params.seed))

                if not sim_params.print_warnings:
                    sumo_call.append("--no-warnings")
                    sumo_call.append("true")

                # set the time it takes for a gridlock teleport to occur
                sumo_call.append("--time-to-teleport")
                sumo_call.append(str(int(sim_params.teleport_time)))

                # check collisions at intersections
                sumo_call.append("--collision.check-junctions")
                sumo_call.append("true")

                logging.info(" Starting SUMO on port " + str(port))
                logging.debug(" Cfg file: " + str(network.cfg))
                if sim_params.num_clients > 1:
                    logging.info(" Num clients are" +
                                 str(sim_params.num_clients))
                logging.debug(" Emission file: " + str(emission_out))
                logging.debug(" Step length: " + str(sim_params.sim_step))

                # Opening the I/O thread to SUMO
                self.sumo_proc = subprocess.Popen(
                    sumo_call,
                    stdout=subprocess.DEVNULL,
                    preexec_fn=os.setsid
                )

                # wait a small period of time for the subprocess to activate
                # before trying to connect with traci
                if os.environ.get("TEST_FLAG", 0):
                    time.sleep(0.1)
                else:
                    time.sleep(config.SUMO_SLEEP)

                traci_connection = traci.connect(port, numRetries=100)
                traci_connection.setOrder(0)
                traci_connection.simulationStep()

                return traci_connection
            except Exception as e:
                print("Error during start: {}".format(traceback.format_exc()))
                error = e
                self.teardown_sumo()
        raise error

    def teardown_sumo(self):
        """Kill the sumo subprocess instance."""
        try:
            os.killpg(self.sumo_proc.pid, signal.SIGTERM)
        except Exception as e:
            print("Error during teardown: {}".format(e))<|MERGE_RESOLUTION|>--- conflicted
+++ resolved
@@ -92,12 +92,8 @@
 
                 ]
 
-<<<<<<< HEAD
-                if sim_params.ballistic:
-=======
                 # use a ballistic integration step (if request)
                 if sim_params.use_ballistic:
->>>>>>> d1688c6d
                     sumo_call.append("--step-method.ballistic")
 
                 # add step logs (if requested)
