import traci.constants as tc


class TrafficLights:

    def __init__(self):
        """Base traffic light.

        This class is used to place traffic lights in the network and describe
        the state of these traffic lights. In addition, this class supports
        modifying the states of certain lights via TraCI.
        """
        self.__tls = dict()  # contains current time step traffic light data
        self.__ids = list()  # names of nodes with traffic lights
        self.__tls_properties = dict()  # traffic light xml properties
        self.num_traffic_lights = 0  # number of traffic light nodes

    def add(self,
            node_id,
            tls_type="static",
            programID=None,
            offset=None,
            phases=None):
        """Adds a traffic light component to the network.

<<<<<<< HEAD
        When generating networks using xml files, adding traffic lights in here
        will explicitly place the traffic light in the requested node of the
        generated network.

        If traffic lights are not added here but are alreday present in the
=======
        When generating networks using xml files, using this method to add a
        traffic light will explicitly place the traffic light in the requested
        node of the generated network.

        If traffic lights are not added here but are already present in the
>>>>>>> c70a25eb
        network (e.g. through a prebuilt net.xml file), then the traffic light
        class will identify and add them separately.

        Parameters
        ----------
        node_id : str
            name of the node with traffic lights
        tls_type : str, optional
            type of the traffic light (see Note)
        programID : str, optional
            id of the traffic light program (see Note)
        offset : int, optional
            initial time offset of the program
        phases : list <dict>, optional
            list of phases to be followed by the traffic light, defaults
            to default sumo traffic light behavior. Each element in the list
            must consist of a dict with two keys:
            - "duration": length of the current phase cycle (in sec)
            - "state": string consist the sequence of states in the phase

        Note
        ----
        For information on defining traffic light properties, see:
        http://sumo.dlr.de/wiki/Simulation/Traffic_Lights#Defining_New_TLS-Programs
        """
        # add the node id to the list of controlled nodes
        self.__ids.append(node_id)

        # prepare the data needed to generate xml files
        self.__tls_properties[node_id] = {"id": node_id, "type": tls_type}

        if programID is not None:
            self.__tls_properties[node_id]["programID"] = programID

        if offset is not None:
            self.__tls_properties[node_id]["offset"] = offset

        if phases is not None:
            self.__tls_properties[node_id]["phase"] = phases

    def update(self, tls_subscriptions):
        """Updates the states and phases of the traffic lights to match current
        traffic light data.

        Parameters
        ----------
        tls_subscriptions : dict
            sumo traffic light subscription data
        """
        self.__tls = tls_subscriptions.copy()

    def get_ids(self):
        """Returns the names of all nodes with traffic lights."""
        return self.__ids

    def get_properties(self):
        """Returns traffic light properties. This is meant to be used by the
        generator to import traffic light data to the .net.xml file"""
        return self.__tls_properties

    def set_state(self, node_id, state, env, link_index="all"):
        """Sets the state of the traffic lights on a specific node.

        Parameters
        ----------
        node_id : str
            name of the node with the controlled traffic lights
        state : str
            requested state(s) for the traffic light
        env : flow.envs.base_env.Env type
            the environment at the current time step
        link_index : int, optional
            index of the link whose traffic light state is meant to be changed.
            If no value is provided, the lights on all links are updated.
        """
        if link_index == "all":
            # if lights on all lanes are changed
            env.traci_connection.trafficlights.setRedYellowGreenState(
                tlsID=node_id, state=state)
        else:
            # if lights on a single lane is changed
            env.traci_connection.trafficlights.setLinkState(
                tlsID=node_id, tlsLinkIndex=link_index, state=state)

    def get_state(self, node_id):
        """Returns the state of the traffic light(s) at the specified node

        Parameters
        ----------
        node_id: str
            name of the node

        Returns
        -------
        state : str
            Index = lane index
            Element = state of the traffic light at that node/lane
        """
        return self.__tls[node_id][tc.TL_RED_YELLOW_GREEN_STATE]<|MERGE_RESOLUTION|>--- conflicted
+++ resolved
@@ -23,19 +23,11 @@
             phases=None):
         """Adds a traffic light component to the network.
 
-<<<<<<< HEAD
-        When generating networks using xml files, adding traffic lights in here
-        will explicitly place the traffic light in the requested node of the
-        generated network.
-
-        If traffic lights are not added here but are alreday present in the
-=======
         When generating networks using xml files, using this method to add a
         traffic light will explicitly place the traffic light in the requested
         node of the generated network.
 
         If traffic lights are not added here but are already present in the
->>>>>>> c70a25eb
         network (e.g. through a prebuilt net.xml file), then the traffic light
         class will identify and add them separately.
 
