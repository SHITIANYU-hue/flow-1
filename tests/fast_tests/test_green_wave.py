--- conflicted
+++ resolved
@@ -7,13 +7,8 @@
 
 class Test1x1Environment(unittest.TestCase):
     def setUp(self):
-<<<<<<< HEAD
-        # create the environment and network classes for a grid network
-        self.env, _ = grid_mxn_exp_setup()
-=======
-        # create the environment and scenario classes for a traffic light grid network
+        # create the environment and network classes for a traffic light grid network
         self.env, _ = traffic_light_grid_mxn_exp_setup()
->>>>>>> 26ed2cf4
         self.env.reset()
 
         # instantiate an experiment class
@@ -98,13 +93,8 @@
 
 class Test2x2Environment(unittest.TestCase):
     def setUp(self):
-<<<<<<< HEAD
-        # create the environment and network classes for a grid network
-        self.env, _ = grid_mxn_exp_setup(row_num=2, col_num=2)
-=======
-        # create the environment and scenario classes for a traffic light grid network
+        # create the environment and network classes for a traffic light grid network
         self.env, _ = traffic_light_grid_mxn_exp_setup(row_num=2, col_num=2)
->>>>>>> 26ed2cf4
         self.env.reset()
 
         # instantiate an experiment class
